--- conflicted
+++ resolved
@@ -3,10 +3,7 @@
 import inspect
 import subprocess
 import sys
-<<<<<<< HEAD
-=======
 from pathlib import Path
->>>>>>> 6276759a
 from unittest.mock import MagicMock, patch
 
 import pytest
@@ -20,7 +17,6 @@
     reason="This module is not importable by the nuke runtime. "
     "Skip tests of this module when executing them with nuke.",
 )
-from run_tests import run_tests
 
 
 @pytest.fixture()
@@ -62,8 +58,6 @@
     sys_exit.assert_called_with(1928)
 
 
-<<<<<<< HEAD
-=======
 @patch("run_tests.find_configuration", MagicMock(spec=str))
 @patch("run_tests.load_runners")
 def test_config_file_loaded(load_config: MagicMock, runner: MagicMock) -> None:
@@ -78,9 +72,7 @@
 
 @patch("run_tests.find_configuration")
 @patch("run_tests.load_runners")
-def test_search_for_config_used(
-    load_config: MagicMock, find_config: MagicMock, runner: MagicMock
-) -> None:
+def test_search_for_config_used(load_config: MagicMock, find_config: MagicMock, runner: MagicMock) -> None:
     """Test that the test file is used to find the config."""
     run_tests("my_runner", "path/to/test.py")
 
@@ -88,7 +80,6 @@
     load_config.assert_called_once_with(find_config.return_value)
 
 
->>>>>>> 6276759a
 @pytest.mark.nuke()
 @pytest.mark.slow()
 @pytest.mark.parametrize(
@@ -99,19 +90,12 @@
     """Test that the script can be executed from the commandline."""
     run_file = inspect.getfile(run_tests)
     call = [sys.executable, run_file]
-<<<<<<< HEAD
-    reference_test = constants.NUKE_TESTING_FOLDER / "tests" / f"reference_tests.py::{test}"
-    # TODO(lukas): replace a static path of the nuke executable.
-    call.extend([r"C:\Program Files\Nuke15.0v3\Nuke15.0.exe", str(reference_test)])
-    print(call)  # noqa: T201
-=======
     tests_folder = constants.NUKE_TESTING_FOLDER / "tests"
     reference_test = tests_folder / f"reference_tests.py::{test}"
 
     call.extend(["nuke", str(reference_test)])
 
-    print(call)
->>>>>>> 6276759a
+    print(call)  # noqa: T201
     process = subprocess.run(call, stdout=subprocess.PIPE, check=False)
     # Used for debugging subprocess output:
     print(process.stdout.decode())  # noqa: T201
